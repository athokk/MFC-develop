--- conflicted
+++ resolved
@@ -10,16 +10,13 @@
 ### Compiler flags [set according to your compiler] ### 
 #Note: Requires -cpp to enable preprocessor 
 
-<<<<<<< HEAD
 # PGI_TERM=trace
-FFLAGS = -Minfo=accel -cpp -c -w -O3
 # -Mbounds -Mchkptr -Mchkstk -traceback
 
 # FFLAGS = -cpp -c -w -O0
-=======
 #PGI_TERM=trace
-FFLAGS = -Minfo=accel -cpp -c -w -O3 #-Mbounds -Mchkptr -Mchkstk -traceback
->>>>>>> 81c707cd
+FFLAGS = -Minfo=accel -cpp -c -w -O3
+#-Mbounds -Mchkptr -Mchkstk -traceback
 
 # FFLAGS = -cpp -c -w -freal-4-real-8 -O0 -fallow-argument-mismatch -ffree-line-length-none
 # FFLAGS = -cpp -c -w -freal-4-real-8 -O0 -ffree-line-length-none
