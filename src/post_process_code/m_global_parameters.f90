!>
!! @file m_global_parameters.f90
!! @brief Contains module m_global_parameters

!> @brief This module contains all of the parameters characterizing the
!!      computational domain, simulation algorithm, stiffened equation of
!!      state and finally, the formatted database file(s) structure.
MODULE m_global_parameters
    
    
    ! Dependencies =============================================================
    USE mpi                     !< Message passing interface (MPI) module
    
    USE m_derived_types         !< Definitions of the derived types
    ! ==========================================================================
    
    
    IMPLICIT NONE
    
    
    !> @name Logistics
    !> @{ 
    INTEGER                    :: num_procs            !< Number of processors
    INTEGER        , PARAMETER :: num_stcls_min = 5    !< Mininum # of stencils
    INTEGER        , PARAMETER :: path_len      = 400  !< Maximum path length
    INTEGER        , PARAMETER :: name_len      = 50   !< Maximum name length
    REAL(KIND(0d0)), PARAMETER :: dflt_real     = -1d6 !< Default real value
    INTEGER        , PARAMETER :: dflt_int      = -100 !< Default integer value
    REAL(KIND(0d0)), PARAMETER :: sgm_eps       = 1d-16 !< Segmentation tolerance
    CHARACTER(LEN = path_len)  :: case_dir             !< Case folder location
    !> @} 
    
    ! Computational Domain Parameters ==========================================
    
    INTEGER :: proc_rank !< Rank of the local processor
    
    !> @name Number of cells in the x-, y- and z-coordinate directions
    !> @{
    INTEGER :: m, m_root
    INTEGER :: n
    INTEGER :: p
    !> @}

    !> @name Cylindrical coordinates (either axisymmetric or full 3D)
    !> @{
    LOGICAL :: cyl_coord
    INTEGER :: grid_geometry
    !> @}

    !> @name Global number of cells in each direction
    !> @{
    INTEGER :: m_glb, n_glb, p_glb
    !> @}

    INTEGER :: num_dims !< Number of spatial dimensions

    !> @name Cell-boundary locations in the x-, y- and z-coordinate directions
    !> @{
    REAL(KIND(0d0)), ALLOCATABLE, DIMENSION(:) :: x_cb, x_root_cb, y_cb, z_cb
    REAL(KIND(0d0)), ALLOCATABLE, DIMENSION(:) :: coarse_x_cb, coarse_y_cb, coarse_z_cb
    !> @}

    !> @name Cell-center locations in the x-, y- and z-coordinate directions
    !> @{
    REAL(KIND(0d0)), ALLOCATABLE, DIMENSION(:) :: x_cc, x_root_cc, y_cc, z_cc
    !> @}

    !> Cell-width distributions in the x-, y- and z-coordinate directions
    !> @{
    REAL(KIND(0d0)), ALLOCATABLE, DIMENSION(:) :: dx, dy, dz
    !> @}

    INTEGER :: buff_size !<
    !! Number of cells in buffer region. For the variables which feature a buffer
    !! region, this region is used to store information outside the computational
    !! domain based on the boundary conditions.
    
    INTEGER :: t_step_start  !< First time-step directory
    INTEGER :: t_step_stop   !< Last time-step directory
    INTEGER :: t_step_save   !< Interval between consecutive time-step directory
    
    ! NOTE: The variables m_root, x_root_cb and x_root_cc contain the grid data
    ! of the defragmented computational domain. They are only used in 1D. For
    ! serial simulations, they are equal to m, x_cb and x_cc, respectively.
    
    ! ==========================================================================
    
    
    !> @name Simulation Algorithm Parameters
    !> @{
    INTEGER :: model_eqns      !< Multicomponent flow model
    INTEGER :: num_fluids      !< Number of different fluids present in the flow
    INTEGER :: relax_model     !< Phase change relaxation model 
    LOGICAL :: adv_alphan      !< Advection of the last volume fraction
    LOGICAL :: mpp_lim         !< Maximum volume fraction limiter
    INTEGER :: sys_size        !< Number of unknowns in the system of equations
    INTEGER :: weno_order      !< Order of accuracy for the WENO reconstruction
    LOGICAL :: mixture_err     !< Mixture error limiter
    LOGICAL :: alt_soundspeed  !< Alternate sound speed
<<<<<<< HEAD
    LOGICAL :: hypoelasticity  !< Hypoelasticity
=======
    LOGICAL :: hypoelasticity
>>>>>>> daf5832b
    !> @}

    !> @name Annotations of the structure, i.e. the organization, of the state vectors
    !> @{
    TYPE(bounds_info) :: cont_idx                  !< Indexes of first & last continuity eqns.
    TYPE(bounds_info) :: mom_idx                   !< Indexes of first & last momentum eqns.
    INTEGER           :: E_idx                     !< Index of energy equation
    TYPE(bounds_info) :: adv_idx                   !< Indexes of first & last advection eqns.
    TYPE(bounds_info) :: internalEnergies_idx      !< Indexes of first & last internal energy eqns.
    TYPE(bub_bounds_info) :: bub_idx               !< Indexes of first & last bubble variable eqns.
    INTEGER           :: gamma_idx                 !< Index of specific heat ratio func. eqn.
    INTEGER           :: alf_idx                   !< Index of specific heat ratio func. eqn.
    INTEGER           :: pi_inf_idx                !< Index of liquid stiffness func. eqn.
    TYPE(bounds_info) :: stress_idx                !< Index of elastic shear stress eqns
    !> @}

    !> @name Boundary conditions in the x-, y- and z-coordinate directions
    !> @{
    TYPE(bounds_info) :: bc_x, bc_y, bc_z
    !> @}

    LOGICAL :: parallel_io    !< Format of the data files


    INTEGER, ALLOCATABLE, DIMENSION(:) :: proc_coords !< 
    !! Processor coordinates in MPI_CART_COMM

    INTEGER, ALLOCATABLE, DIMENSION(:) :: start_idx !< 
    !! Starting cell-center index of local processor in global grid

    TYPE(mpi_io_var), PUBLIC :: MPI_IO_DATA

    !> @name MPI info for parallel IO with Lustre file systems
    !> @{
    CHARACTER(LEN = name_len) :: mpiiofs
    INTEGER :: mpi_info_int
    !> @}

    INTEGER, PRIVATE :: ierr
    ! ==========================================================================
    
    
    TYPE(physical_parameters), DIMENSION(num_fluids_max) :: fluid_pp !<
    !! Database of the physical parameters of each of the fluids that is present
    !! in the flow. These include the stiffened gas equation of state parameters,
    !! the Reynolds numbers and the Weber numbers.
    
    ! ==========================================================================
    
    
    ! Formatted Database File(s) Structure Parameters ==========================
    

    INTEGER :: format !< Format of the database file(s)

    LOGICAL :: coarsen_silo
    

    INTEGER :: precision !< Floating point precision of the database file(s)
    
    !> @name Size of the ghost zone layer in the x-, y- and z-coordinate directions.
    !! The definition of the ghost zone layers is only necessary when using the
    !! Silo database file format in multidimensions. These zones provide VisIt
    !! with the subdomain connectivity information that it requires in order to
    !! produce smooth plots.
    !> @{
    TYPE(bounds_info) :: offset_x, offset_y, offset_z
    !> @}

    !> @name The list of all possible flow variables that may be written to a database
    !! file. It includes partial densities, density, momentum, velocity, energy,
    !! pressure, volume fraction(s), specific heat ratio function, specific heat
    !! ratio, liquid stiffness function, liquid stiffness, primitive variables,
    !! conservative variables, speed of sound, the vorticity, 
    !! and the numerical Schlieren function.
    !> @{
    LOGICAL, DIMENSION(num_fluids_max) :: alpha_rho_wrt
    LOGICAL                            :: rho_wrt
    LOGICAL, DIMENSION(3)              :: mom_wrt
    LOGICAL, DIMENSION(3)              :: vel_wrt
    INTEGER                            :: flux_lim
    LOGICAL, DIMENSION(3)              :: flux_wrt
    LOGICAL, DIMENSION(num_fluids_max) :: kappa_wrt
    LOGICAL                            :: E_wrt
    LOGICAL                            :: pres_wrt
    LOGICAL, DIMENSION(num_fluids_max) :: alpha_wrt
    LOGICAL                            :: gamma_wrt
    LOGICAL                            :: heat_ratio_wrt
    LOGICAL                            :: pi_inf_wrt
    LOGICAL                            :: pres_inf_wrt
    LOGICAL                            :: prim_vars_wrt
    LOGICAL                            :: cons_vars_wrt
    LOGICAL                            :: c_wrt
    LOGICAL, DIMENSION(3)              :: omega_wrt
    LOGICAL                            :: schlieren_wrt
    !> @}

    !> @name Options for Fourier decomposition in the azimuthal direction if 3D
    !! cylindrical coordinates are used
    !> @{
    LOGICAL                            :: fourier_decomp
    TYPE(bounds_info)                  :: fourier_modes
    !> @}

    REAL(KIND(0d0)), DIMENSION(num_fluids_max) :: schlieren_alpha    !<
    !! Amplitude coefficients of the numerical Schlieren function that are used
    !! to adjust the intensity of numerical Schlieren renderings for individual
    !! fluids. This enables waves and interfaces of varying strenghts and in all
    !! of the fluids to be made simulatenously visible on a single plot.
    
    INTEGER :: fd_order !<
    !! The order of the finite-difference (fd) approximations of the first-order
    !! derivatives that need to be evaluated when vorticity and/or the numerical
    !! Schlieren function are to be outputted to the formatted database file(s).
    
    INTEGER :: fd_number !<
    !! The finite-difference number is given by MAX(1, fd_order/2). Essentially,
    !! it is a measure of the half-size of the finite-difference stencil for the
    !! selected order of accuracy.
    
    ! ==========================================================================
    
    !> @name Reference parameters for Tait EOS
    !> @{
    REAL(KIND(0d0)) :: rhoref, pref
    !> @}

    !> @name Bubble modeling variables and parameters
    !> @{
    INTEGER         :: nb
    REAL(KIND(0d0)) :: R0ref
    REAL(KIND(0d0)) :: Ca, Web, Re_inv
    REAL(KIND(0d0)), DIMENSION(:), ALLOCATABLE :: weight, R0, V0
    LOGICAL         :: bubbles
    LOGICAL         :: polytropic
    LOGICAL         :: polydisperse
    INTEGER         :: thermal  !< 1 = adiabatic, 2 = isotherm, 3 = transfer
    REAL(KIND(0d0)) :: R_n, R_v, phi_vn, phi_nv, Pe_c, Tw, G
    REAL(KIND(0d0)), DIMENSION(:), ALLOCATABLE :: k_n, k_v, pb0, mass_n0, mass_v0, Pe_T 
    REAL(KIND(0d0)), DIMENSION(:), ALLOCATABLE :: Re_trans_T, Re_trans_c, Im_trans_T, Im_trans_c, omegaN 
    REAL(KIND(0d0)) :: poly_sigma
    !> @}

    ! Mathematical and Physical Constants ======================================
    REAL(KIND(0d0)), PARAMETER :: pi = 3.141592653589793d0
    ! ==========================================================================


    CONTAINS
        
        
        
        
        !> Assigns default values to user inputs prior to reading
        !!      them in. This allows for an easier consistency check of
        !!      these parameters once they are read from the input file.        
        SUBROUTINE s_assign_default_values_to_user_inputs() ! ------------------

            INTEGER :: i !< Generic loop iterator
            
            
            ! Logistics
            case_dir = ' '
            
            
            ! Computational domain parameters
            m      = dflt_int
            m_root = dflt_int
            n      = dflt_int
            p      = dflt_int
            
            cyl_coord = .FALSE.
            
            t_step_start = dflt_int
            t_step_stop  = dflt_int
            t_step_save  = dflt_int
            
            
            ! Simulation algorithm parameters
            model_eqns = dflt_int
            num_fluids = dflt_int
            adv_alphan = .FALSE.
            weno_order = dflt_int
            mixture_err = .FALSE.
            alt_soundspeed = .FALSE.
<<<<<<< HEAD
            relax_model = dflt_int
            hypoelasticity = .FALSE.
           
=======
            hypoelasticity = .FALSE.
            
>>>>>>> daf5832b
            bc_x%beg = dflt_int
            bc_x%end = dflt_int
            bc_y%beg = dflt_int
            bc_y%end = dflt_int
            bc_z%beg = dflt_int
            bc_z%end = dflt_int
            
            
            ! Fluids physical parameters
            DO i = 1, num_fluids_max
                fluid_pp(i)%gamma  = dflt_real
                fluid_pp(i)%pi_inf = dflt_real
<<<<<<< HEAD
                fluid_pp(i)%qv     = dflt_real
                fluid_pp(i)%G     = dflt_real
=======
                fluid_pp(i)%G      = dflt_real
>>>>>>> daf5832b
            END DO
            
            
            ! Formatted database file(s) structure parameters
            format = dflt_int
            
            precision = dflt_int
            
            coarsen_silo  = .FALSE.

            alpha_rho_wrt  = .FALSE.
            rho_wrt        = .FALSE.
            mom_wrt        = .FALSE.
            vel_wrt        = .FALSE.
            flux_lim  = dflt_int
            flux_wrt = .FALSE.
            parallel_io = .FALSE.
            kappa_wrt      = .FALSE.
            E_wrt          = .FALSE.
            pres_wrt       = .FALSE.
            alpha_wrt      = .FALSE.
            gamma_wrt      = .FALSE.
            heat_ratio_wrt = .FALSE.
            pi_inf_wrt     = .FALSE.
            pres_inf_wrt   = .FALSE.
            prim_vars_wrt  = .FALSE.
            cons_vars_wrt  = .FALSE.
            c_wrt          = .FALSE.
            omega_wrt      = .FALSE.
            schlieren_wrt  = .FALSE.
            
            schlieren_alpha = dflt_real

            fourier_decomp = .FALSE.
            fourier_modes%beg = dflt_int
            fourier_modes%end = dflt_int
            
            fd_order = dflt_int
 
            ! Tait EOS
            rhoref  = dflt_real
            pref    = dflt_real

            ! Bubble modeling
            bubbles = .FALSE.
            R0ref   = dflt_real 
            nb      = dflt_int
            polydisperse= .FALSE.
            poly_sigma = dflt_real
             
        END SUBROUTINE s_assign_default_values_to_user_inputs ! ----------------
        
        
        
        !>  Computation of parameters, allocation procedures, and/or
        !!      any other tasks needed to properly setup the module        
        SUBROUTINE s_initialize_global_parameters_module() ! ----------------------

            INTEGER :: i, fac
            
            ! Setting m_root equal to m in the case of a 1D serial simulation
            IF(num_procs == 1 .AND. n == 0) m_root = m
            
            
            ! Gamma/Pi_inf Model ===============================================
            IF(model_eqns == 1) THEN
                
                ! Setting number of fluids
                num_fluids = 1
                
                ! Annotating structure of the state and flux vectors belonging
                ! to the system of equations defined by the selected number of
                ! spatial dimensions and the gamma/pi_inf model
                cont_idx%beg = 1
                cont_idx%end = cont_idx%beg
                mom_idx%beg  = cont_idx%end + 1
                mom_idx%end  = cont_idx%end + num_dims
                E_idx        = mom_idx%end + 1
                adv_idx%beg  = E_idx + 1
                adv_idx%end  = adv_idx%beg + 1
                gamma_idx    = adv_idx%beg
                pi_inf_idx   = adv_idx%end
                sys_size     = adv_idx%end
                
            ! ==================================================================
                
                
            ! Volume Fraction Model (5-equation model) =========================
            ELSE IF(model_eqns == 2) THEN
                
                ! Annotating structure of the state and flux vectors belonging
                ! to the system of equations defined by the selected number of
                ! spatial dimensions and the volume fraction model
                cont_idx%beg = 1
                cont_idx%end = num_fluids
                mom_idx%beg  = cont_idx%end + 1
                mom_idx%end  = cont_idx%end + num_dims
                E_idx        = mom_idx%end + 1
                adv_idx%beg  = E_idx + 1
                adv_idx%end  = E_idx + num_fluids
                
                IF( (adv_alphan .NEQV. .TRUE.) .AND. &
                    (num_fluids > 1)) adv_idx%end = adv_idx%end - 1
                
                sys_size     = adv_idx%end
                
                IF (bubbles) THEN
                    alf_idx  = adv_idx%end
                ELSE
                    alf_idx = 0
                END IF
                
                IF (bubbles) THEN
                    bub_idx%beg = sys_size+1
                    bub_idx%end = sys_size+2*nb
                    IF (polytropic .NEQV. .TRUE.) THEN
                        bub_idx%end = sys_size+4*nb
                    END IF
                    sys_size = bub_idx%end

                    ALLOCATE( bub_idx%rs(nb), bub_idx%vs(nb) )
                    ALLOCATE( bub_idx%ps(nb), bub_idx%ms(nb) )
                    ALLOCATE( weight(nb),R0(nb),V0(nb) )

                    DO i = 1, nb
                        IF (polytropic .NEQV. .TRUE.) THEN
                            fac = 4
                        ELSE
                            fac = 2
                        END IF
                        
                        bub_idx%rs(i) = bub_idx%beg+(i-1)*fac
                        bub_idx%vs(i) = bub_idx%rs(i)+1

                        IF (polytropic .NEQV. .TRUE.) THEN
                            bub_idx%ps(i) = bub_idx%vs(i)+1
                            bub_idx%ms(i) = bub_idx%ps(i)+1
                        END IF
                    END DO

                    IF (nb == 1) THEN
                        weight(:)   = 1d0
                        R0(:)       = 1d0
                        V0(:)       = 0d0
                    ELSE IF (nb > 1) THEN
                        CALL s_simpson(nb)
                        V0(:)       = 0d0
                    ELSE
                        STOP 'Invalid value of nb'
                    END IF

                    IF (polytropic .NEQV. .TRUE.) THEN
                        CALL s_initialize_nonpoly
                    ELSE
                        rhoref  = 1.d0
                        pref    = 1.d0
                    END IF
                END IF          
                
                IF (hypoelasticity) THEN
                    stress_idx%beg = sys_size + 1
                    stress_idx%end = sys_size + (num_dims*(num_dims+1)) / 2
                    sys_size = stress_idx%end
                END IF
            ! ==================================================================

            ! Volume Fraction Model (6-equation model) =========================
            ELSE IF(model_eqns == 3) THEN

                ! Annotating structure of the state and flux vectors belonging
                ! to the system of equations defined by the selected number of
                ! spatial dimensions and the volume fraction model
                cont_idx%beg = 1
                cont_idx%end = num_fluids
                mom_idx%beg  = cont_idx%end + 1
                mom_idx%end  = cont_idx%end + num_dims
                E_idx        = mom_idx%end + 1
                adv_idx%beg  = E_idx + 1
                adv_idx%end  = E_idx + num_fluids
                IF(adv_alphan .NEQV. .TRUE.) adv_idx%end = adv_idx%end - 1
                internalEnergies_idx%beg  = adv_idx%end + 1
                internalEnergies_idx%end  = adv_idx%end + num_fluids
                sys_size     = internalEnergies_idx%end

            ELSE IF(model_eqns == 4) THEN
                cont_idx%beg = 1 ! one continuity equation
                cont_idx%end = 1 !num_fluids
                mom_idx%beg  = cont_idx%end + 1 ! one momentum equation in each
                mom_idx%end  = cont_idx%end + num_dims
                E_idx        = mom_idx%end + 1 ! one energy equation
                adv_idx%beg  = E_idx + 1
                adv_idx%end  = adv_idx%beg !one volume advection equation
                alf_idx      = adv_idx%end
                sys_size     = alf_idx !adv_idx%end
                
                IF (bubbles) THEN
                    bub_idx%beg = sys_size+1
                    bub_idx%end = sys_size+2*nb
                    IF (polytropic .NEQV. .TRUE.) THEN
                        bub_idx%end = sys_size+4*nb
                    END IF
                    sys_size = bub_idx%end

                    ALLOCATE( bub_idx%rs(nb), bub_idx%vs(nb) )
                    ALLOCATE( bub_idx%ps(nb), bub_idx%ms(nb) )
                    ALLOCATE( weight(nb),R0(nb),V0(nb) )

                    DO i = 1, nb
                        IF (polytropic .NEQV. .TRUE.) THEN
                            fac = 4
                        ELSE
                            fac = 2
                        END IF
                        
                        bub_idx%rs(i) = bub_idx%beg+(i-1)*fac
                        bub_idx%vs(i) = bub_idx%rs(i)+1

                        IF (polytropic .NEQV. .TRUE.) THEN
                            bub_idx%ps(i) = bub_idx%vs(i)+1
                            bub_idx%ms(i) = bub_idx%ps(i)+1
                        END IF
                    END DO

                    IF (nb == 1) THEN
                        weight(:)   = 1d0
                        R0(:)       = 1d0
                        V0(:)       = 0d0
                    ELSE IF (nb > 1) THEN
                        CALL s_simpson(nb)
                        V0(:)       = 0d0
                    ELSE
                        STOP 'Invalid value of nb'
                    END IF

                    IF (polytropic .NEQV. .TRUE.) THEN
                        CALL s_initialize_nonpoly
                    ELSE
                        rhoref  = 1.d0
                        pref    = 1.d0
                    END IF
                END IF
             END IF
            ! ==================================================================
            
            ALLOCATE(MPI_IO_DATA%view(1:sys_size))
            ALLOCATE(MPI_IO_DATA%var(1:sys_size))

            DO i = 1, sys_size
                ALLOCATE(MPI_IO_DATA%var(i)%sf(0:m,0:n,0:p))
                MPI_IO_DATA%var(i)%sf => NULL()
            END DO

            
            ! Size of the ghost zone layer is non-zero only when post-processing
            ! the raw simulation data of a parallel multidimensional computation
            ! in the Silo-HDF5 format. If this is the case, one must also verify
            ! whether the raw simulation data is 2D or 3D. In the 2D case, size
            ! of the z-coordinate direction ghost zone layer must be zeroed out.
            IF(num_procs == 1 .OR. format /= 1 .OR. n == 0) THEN
                
                offset_x%beg = 0
                offset_x%end = 0
                offset_y%beg = 0
                offset_y%end = 0
                offset_z%beg = 0
                offset_z%end = 0
                
            ELSEIF(p == 0) THEN
                
                offset_z%beg = 0
                offset_z%end = 0
                
            END IF
            
            
            ! Determining the finite-difference number and the buffer size. Note
            ! that the size of the buffer is unrelated to the order of the WENO
            ! scheme. Rather, it is directly dependent on maximum size of ghost
            ! zone layers and possibly the order of the finite difference scheme
            ! used for the computation of vorticity and/or numerical Schlieren
            ! function.
            buff_size = MAX( offset_x%beg, offset_x%end, offset_y%beg, &
                               offset_y%end, offset_z%beg, offset_z%end  )
            
            IF(ANY(omega_wrt) .OR. schlieren_wrt) THEN
                fd_number = MAX(1, fd_order/2)
                buff_size = buff_size + fd_number
            END IF
            
            
            ! Allocating the grid variables in the x-coordinate direction
            ALLOCATE(x_cb(-1-offset_x%beg : m + offset_x%end))
            ALLOCATE(x_cc(    -buff_size  : m + buff_size   ))
            ALLOCATE(  dx(    -buff_size  : m + buff_size   ))
            
            
            ! Allocating grid variables in the y- and z-coordinate directions
            IF(n > 0) THEN
                
                ALLOCATE(y_cb(-1-offset_y%beg : n + offset_y%end))
                ALLOCATE(y_cc(     -buff_size : n + buff_size   ))
                ALLOCATE(  dy(     -buff_size : n + buff_size   ))
                
                IF(p > 0) THEN
                    ALLOCATE(z_cb(-1-offset_z%beg : p + offset_z%end))
                    ALLOCATE(z_cc(    -buff_size  : p + buff_size   ))
                    ALLOCATE(  dz(    -buff_size  : p + buff_size   ))
                END IF
                
            ! Allocating the grid variables, only used for the 1D simulations,
            ! and containing the defragmented computational domain grid data
            ELSE
                
                ALLOCATE(x_root_cb(-1:m_root))
                ALLOCATE(x_root_cc( 0:m_root))
                
            END IF

            IF (coarsen_silo) THEN
                ALLOCATE(coarse_x_cb(-1-offset_x%beg : (m/2) + offset_x%end))
                IF (n > 0) THEN
                    ALLOCATE(coarse_y_cb(-1-offset_y%beg : (n/2) + offset_y%end))
                    IF (p > 0) ALLOCATE(coarse_z_cb(-1-offset_z%beg : (p/2) + offset_z%end))
                END IF
            END IF            
            
            IF (cyl_coord .NEQV. .TRUE.) THEN ! Cartesian grid
                grid_geometry = 1
            ELSEIF (cyl_coord .AND. p == 0) THEN ! Axisymmetric cylindrical grid
                grid_geometry = 2
            ELSE ! Fully 3D cylindrical grid
                grid_geometry = 3
            END IF

        END SUBROUTINE s_initialize_global_parameters_module ! --------------------

        !> Subroutine to initialize variable for non-polytropic gas modeling processes
        SUBROUTINE s_initialize_nonpoly

            INTEGER :: ir
            REAL(KIND(0.D0)) :: rhol0
            REAL(KIND(0.D0)) :: pl0
            REAL(KIND(0.D0)) :: uu
            REAL(KIND(0.D0)) :: D_m
            REAL(KIND(0.D0)) :: temp
            REAL(KIND(0.D0)) :: omega_ref
            REAL(KIND(0.D0)), DIMENSION(Nb) :: chi_vw0
            REAL(KIND(0.D0)), DIMENSION(Nb) :: cp_m0
            REAL(KIND(0.D0)), DIMENSION(Nb) :: k_m0
            REAL(KIND(0.D0)), DIMENSION(Nb) :: rho_m0
            REAL(KIND(0.D0)), DIMENSION(Nb) :: x_vw
            ! polytropic index used to compute isothermal natural frequency
            REAL(KIND(0.D0)), PARAMETER :: k_poly = 1.D0
            ! universal gas constant
            REAL(KIND(0.D0)), PARAMETER :: Ru = 8314.D0


            ! liquid physical properties
            REAL(KIND(0.D0)) :: mul0, ss, pv, gamma_v, M_v, mu_v

            ! gas physical properties
            REAL(KIND(0.D0)) :: gamma_m, gamma_n, M_n, mu_n

            rhol0 = rhoref
            pl0   = pref
            
            ALLOCATE( pb0(nb), mass_n0(nb), mass_v0(nb), Pe_T(nb) )
            ALLOCATE( k_n(nb), k_v(nb), omegaN(nb) )
            ALLOCATE( Re_trans_T(nb), Re_trans_c(nb), Im_trans_T(nb), Im_trans_c(nb) ) 
            
            pb0(:)      = dflt_real
            mass_n0(:)  = dflt_real
            mass_v0(:)  = dflt_real
            Pe_T(:)     = dflt_real
            omegaN(:)   = dflt_real

            mul0    = fluid_pp(1)%mul0
            ss      = fluid_pp(1)%ss
            pv      = fluid_pp(1)%pv
            gamma_v = fluid_pp(1)%gamma_v
            M_v     = fluid_pp(1)%M_v
            mu_v    = fluid_pp(1)%mu_v
            k_v(:)  = fluid_pp(1)%k_v

            gamma_n = fluid_pp(2)%gamma_v
            M_n     = fluid_pp(2)%M_v
            mu_n    = fluid_pp(2)%mu_v
            k_n(:)  = fluid_pp(2)%k_v

            gamma_m = gamma_n
            IF (thermal==2 ) gamma_m = 1.d0 !isothermal

            temp = 293.15D0
            D_m  = 0.242D-4
            uu = DSQRT( pl0/rhol0 )

            omega_ref = 3.D0*k_poly*Ca + 2.D0*( 3.D0*k_poly-1.D0 )/Web
           
            !!! thermal properties !!!
            ! gas constants
            R_n = Ru/M_n
            R_v = Ru/M_v
            ! phi_vn & phi_nv (phi_nn = phi_vv = 1)
            phi_vn = ( 1.D0+DSQRT(mu_v/mu_n)*(M_n/M_v)**(0.25D0) )**2 &
                / ( DSQRT(8.D0)*DSQRT(1.D0+M_v/M_n) )
            phi_nv = ( 1.D0+DSQRT(mu_n/mu_v)*(M_v/M_n)**(0.25D0) )**2 &
                / ( DSQRT(8.D0)*DSQRT(1.D0+M_n/M_v) )
            ! internal bubble pressure
            pb0 = pl0 + 2.D0*ss/( R0ref*R0 )            
            
            ! mass fraction of vapor
            chi_vw0 = 1.D0/( 1.D0+R_v/R_n*(pb0/pv-1.D0) )
            ! specific heat for gas/vapor mixture
            cp_m0 = chi_vw0*R_v*gamma_v/( gamma_v-1.D0 ) &
                  + ( 1.D0-chi_vw0 )*R_n*gamma_n/( gamma_n-1.D0 )
            ! mole fraction of vapor
            x_vw = M_n*chi_vw0/( M_v+(M_n-M_v)*chi_vw0 )
            ! thermal conductivity for gas/vapor mixture
            k_m0 = x_vw*k_v/( x_vw+(1.D0-x_vw)*phi_vn ) &
                 + ( 1.D0-x_vw )*k_n/( x_vw*phi_nv+1.D0-x_vw )
            ! mixture density
            rho_m0 = pv/( chi_vw0*R_v*temp )

            ! mass of gas/vapor computed using dimensional quantities
            mass_n0 = 4.D0*( pb0-pv )*pi/( 3.D0*R_n*temp*rhol0 )*R0**3
            mass_v0 = 4.D0*pv*pi/( 3.D0*R_v*temp*rhol0 )*R0**3
            ! Peclet numbers
            Pe_T = rho_m0*cp_m0*uu*R0ref/k_m0
            Pe_c = uu*R0ref/D_m
            ! nondimensional properties
            R_n = rhol0*R_n*temp/pl0
            R_v = rhol0*R_v*temp/pl0
            k_n = k_n/k_m0
            k_v = k_v/k_m0
            pb0 = pb0/pl0
            pv = pv/pl0

            ! bubble wall temperature, normalized by T0, in the liquid
            ! keeps a constant (cold liquid assumption)
            Tw = 1.D0
            ! natural frequencies
            omegaN = DSQRT( 3.D0*k_poly*Ca+2.D0*(3.D0*k_poly-1.D0)/(Web*R0) )/R0

            pl0 = 1.d0
            DO ir = 1,Nb
                CALL s_transcoeff( omegaN(ir)*R0(ir),Pe_T(ir)*R0(ir), &
                          Re_trans_T(ir),Im_trans_T(ir) )
                CALL s_transcoeff( omegaN(ir)*R0(ir),Pe_c*R0(ir), &
                          Re_trans_c(ir),Im_trans_c(ir) )
            END DO     
            Im_trans_T = 0d0
            Im_trans_c = 0d0

            rhoref = 1.d0
            pref = 1.d0
        END SUBROUTINE s_initialize_nonpoly
       
        !> Subroutine to compute the transfer coefficient for non-polytropic gas modeling
        SUBROUTINE s_transcoeff( omega,peclet,Re_trans,Im_trans )

            REAL(KIND(0.D0)), INTENT(IN) :: omega
            REAL(KIND(0.D0)), INTENT(IN) :: peclet
            REAL(KIND(0.D0)), INTENT(OUT) :: Re_trans
            REAL(KIND(0.D0)), INTENT(OUT) :: Im_trans
            COMPLEX :: trans, c1, c2, c3
            COMPLEX :: imag = ( 0.,1. )
            REAL(KIND(0.D0)) :: f_transcoeff

            c1 = imag*omega*peclet
            c2 = CSQRT( c1 )
            c3 = ( CEXP(c2)-CEXP(-c2) )/( CEXP(c2)+CEXP(-c2) ) ! TANH(c2)
            trans = ( (c2/c3-1.D0)**(-1)-3.D0/c1 )**( -1 ) ! transfer function

            Re_trans = DBLE( trans )
            Im_trans = AIMAG( trans )

        END SUBROUTINE s_transcoeff

        
        !> Subroutine to initialize parallel infrastructure
        SUBROUTINE s_initialize_parallel_io() ! --------------------------------

            num_dims = 1 + MIN(1,n) + MIN(1,p)

            ALLOCATE(proc_coords(1:num_dims))

            IF (parallel_io .NEQV. .TRUE.) RETURN

            ! Option for Lustre file system (Darter/Comet/Stampede)
            WRITE(mpiiofs, '(A)') '/lustre_'
            mpiiofs = TRIM(mpiiofs)
            CALL MPI_INFO_CREATE(mpi_info_int, ierr)
            CALL MPI_INFO_SET(mpi_info_int, 'romio_ds_write', 'disable', ierr)

            ! Option for UNIX file system (Hooke/Thomson)
            ! WRITE(mpiiofs, '(A)') '/ufs_'
            ! mpiiofs = TRIM(mpiiofs)
            ! mpi_info_int = MPI_INFO_NULL

            ALLOCATE(start_idx(1:num_dims))

        END SUBROUTINE s_initialize_parallel_io ! ------------------------------
        
        
        
        !> Deallocation procedures for the module
        SUBROUTINE s_finalize_global_parameters_module() ! -------------------
            
            INTEGER :: i
            
            ! Deallocating the grid variables for the x-coordinate direction
            DEALLOCATE(x_cb, x_cc, dx)
            
            
            ! Deallocating grid variables for the y- and z-coordinate directions
            IF(n > 0) THEN
                
                DEALLOCATE(y_cb, y_cc, dy)
                
                IF(p > 0) DEALLOCATE(z_cb, z_cc, dz)
                
            ! Deallocating the grid variables, only used for the 1D simulations,
            ! and containing the defragmented computational domain grid data
            ELSE
                
                DEALLOCATE(x_root_cb, x_root_cc)
                
            END IF

            IF (coarsen_silo) THEN
                DEALLOCATE(coarse_x_cb)
                IF (n > 0) THEN
                    DEALLOCATE(coarse_y_cb)
                    IF (p > 0) DEALLOCATE(coarse_z_cb)
                END IF
            END IF            
            
            DEALLOCATE(proc_coords)
            IF (parallel_io) THEN
                DEALLOCATE(start_idx)
                DO i = 1, sys_size
                    MPI_IO_DATA%var(i)%sf => NULL()
                END DO

                DEALLOCATE(MPI_IO_DATA%var)
                DEALLOCATE(MPI_IO_DATA%view)
            END IF
            
        END SUBROUTINE s_finalize_global_parameters_module ! -----------------
        
        
        !> Computes the bubble number density n from the conservative variables
        !! @param vftmp is the void fraction
        !! @param nRtmp is the bubble number  density times the bubble radii
        !! @param ntmp is the output number bubble density
        SUBROUTINE s_comp_n_from_cons( vftmp,nRtmp,ntmp )

            REAL(KIND(0.D0)), INTENT(IN) :: vftmp
            REAL(KIND(0.D0)), DIMENSION(nb), INTENT(IN) :: nRtmp
            REAL(KIND(0.D0)), INTENT(OUT) :: ntmp
            REAL(KIND(0.D0)) :: nR3

            CALL s_quad( nRtmp**3,nR3 )  !returns itself if NR0 = 1
            ntmp = DSQRT( (4.d0*pi/3.d0)*nR3/vftmp )

        END SUBROUTINE s_comp_n_from_cons


        !> Computes the bubble number density n from the primitive variables
        !! @param vftmp is the void fraction
        !! @param Rtmp is the  bubble radii
        !! @param ntmp is the output number bubble density
        SUBROUTINE s_comp_n_from_prim( vftmp,Rtmp,ntmp )
            
            REAL(KIND(0.D0)), INTENT(IN) :: vftmp
            REAL(KIND(0.D0)), DIMENSION(nb), INTENT(IN) :: Rtmp
            REAL(KIND(0.D0)), INTENT(OUT) :: ntmp
            REAL(KIND(0.D0)) :: R3

            CALL s_quad( Rtmp**3,R3 )  !returns itself if NR0 = 1
            ntmp = (3.d0/(4.d0*pi)) * vftmp/R3

        END SUBROUTINE s_comp_n_from_prim


        !> Computes the quadrature for polydisperse bubble populations
        !! @param func is the bubble dynamic variables for each bin
        !! @param mom is the computed moment
        SUBROUTINE s_quad( func,mom )

            REAL(KIND(0.D0)), DIMENSION(nb), INTENT(IN) :: func
            REAL(KIND(0.D0)), INTENT(OUT) :: mom

            mom = DOT_PRODUCT( weight,func )

        END SUBROUTINE s_quad


        !> Computes the Simpson weights for quadrature
        !! @param Npt is the number of bins that represent the polydisperse bubble population
        SUBROUTINE s_simpson( Npt )

            INTEGER, INTENT(IN) :: Npt
            INTEGER :: ir
            REAL(KIND(0.D0)) :: R0mn
            REAL(KIND(0.D0)) :: R0mx
            REAL(KIND(0.D0)) :: dphi
            REAL(KIND(0.D0)) :: tmp
            REAL(KIND(0.D0)) :: sd
            REAL(KIND(0.D0)), DIMENSION(Npt) :: phi

            ! nondiml. min. & max. initial radii for numerical quadrature
            !sd   = 0.05D0
            !R0mn = 0.75D0
            !R0mx = 1.3D0

            sd = poly_sigma
            R0mn = 0.8D0*DEXP(-2.8D0 * sd)
            R0mx = 0.2D0*DEXP( 9.5D0 * sd) + 1.D0

            ! phi = ln( R0 ) & return R0
            DO ir = 1,Npt
                phi(ir) = DLOG( R0mn ) &
                    + DBLE( ir-1 )*DLOG( R0mx/R0mn )/DBLE( Npt-1 )
                R0(ir) = DEXP( phi(ir) )
            END DO
            dphi = phi(2) - phi(1)

            ! weights for quadrature using Simpson's rule
            DO ir = 2,Npt-1
                ! Gaussian
                tmp = DEXP( -0.5D0*(phi(ir)/sd)**2 )/DSQRT( 2.D0*pi )/sd
                IF ( MOD(ir,2)==0 ) THEN
                    weight(ir) = tmp*4.D0*dphi/3.D0
                ELSE
                    weight(ir) = tmp*2.D0*dphi/3.D0
                END IF
            END DO
            
            tmp = DEXP( -0.5D0*(phi(1)/sd)**2 )/DSQRT( 2.D0*pi )/sd
            weight(1) = tmp*dphi/3.D0
            tmp = DEXP( -0.5D0*(phi(Npt)/sd)**2 )/DSQRT( 2.D0*pi )/sd
            weight(Npt) = tmp*dphi/3.D0

        END SUBROUTINE s_simpson
        
END MODULE m_global_parameters<|MERGE_RESOLUTION|>--- conflicted
+++ resolved
@@ -97,11 +97,7 @@
     INTEGER :: weno_order      !< Order of accuracy for the WENO reconstruction
     LOGICAL :: mixture_err     !< Mixture error limiter
     LOGICAL :: alt_soundspeed  !< Alternate sound speed
-<<<<<<< HEAD
     LOGICAL :: hypoelasticity  !< Hypoelasticity
-=======
-    LOGICAL :: hypoelasticity
->>>>>>> daf5832b
     !> @}
 
     !> @name Annotations of the structure, i.e. the organization, of the state vectors
@@ -287,14 +283,9 @@
             weno_order = dflt_int
             mixture_err = .FALSE.
             alt_soundspeed = .FALSE.
-<<<<<<< HEAD
             relax_model = dflt_int
             hypoelasticity = .FALSE.
-           
-=======
-            hypoelasticity = .FALSE.
-            
->>>>>>> daf5832b
+
             bc_x%beg = dflt_int
             bc_x%end = dflt_int
             bc_y%beg = dflt_int
@@ -307,12 +298,8 @@
             DO i = 1, num_fluids_max
                 fluid_pp(i)%gamma  = dflt_real
                 fluid_pp(i)%pi_inf = dflt_real
-<<<<<<< HEAD
                 fluid_pp(i)%qv     = dflt_real
                 fluid_pp(i)%G     = dflt_real
-=======
-                fluid_pp(i)%G      = dflt_real
->>>>>>> daf5832b
             END DO
             
             
