--- conflicted
+++ resolved
@@ -3781,11 +3781,7 @@
                     END IF
 
                     IF (model_eqns .NE. 4) THEN
-<<<<<<< HEAD
-                        mono_e_src(j,k,l)   = mono_e_src(j,k,l) + s2*sound/(n_tait-1.d0)
-=======
                         mono_e_src(j,k,l)   = mono_e_src(j,k,l) + s2*(sound/(n_tait-1.d0) - qsum/sound)
->>>>>>> 444f9684
                     END IF
                 END DO; END DO; END DO
             END IF
